--- conflicted
+++ resolved
@@ -73,22 +73,16 @@
         self.sub_dir = sub_dir
         self.valid_time = valid_time
         self.domain = domain
-<<<<<<< HEAD
         # TODO: is this attribute necessary? 
         # AAJ 14 OCT 2021: This is currently printed in dunder repr
         self.input_keys = ['model_name', 'data_format', 'main_dir', 'sub_dir', 'valid_time', 'domain']
-=======
->>>>>>> dcc197a9
         self._raise_for_invalid_parameter_types()
         self._clean_parameter_values()
         self._raise_for_invalid_parameter_values()
         self.config = sm[self.model_name]
-<<<<<<< HEAD
-=======
         self.valid_files = None
         self.unread_files = None
         self.ds = None
->>>>>>> dcc197a9
         # TODO: can this be removed?
         print(self)
 
@@ -132,10 +126,7 @@
                 f"Data format {self.data_format} is not supported. List of"
                 f"supported data formats: {sf.keys()}"
             )
-<<<<<<< HEAD
-=======
-
->>>>>>> dcc197a9
+
     def __repr__(self):
         """Returns an unambiguous representation of the class instance"""
         return f"""<ModelOutput:
